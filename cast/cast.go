// Copyright (c) 2018 Zededa, Inc.
// All rights reserved.

package cast

import (
	"encoding/json"
	log "github.com/sirupsen/logrus"
	"github.com/zededa/go-provision/types"
)

// XXX template?
// XXX alternative seems to be a deep copy of some sort

func CastNetworkObjectConfig(in interface{}) types.NetworkObjectConfig {
	b, err := json.Marshal(in)
	if err != nil {
		log.Fatal(err, "json Marshal in CastNetworkObjectConfig")
	}
	var output types.NetworkObjectConfig
	if err := json.Unmarshal(b, &output); err != nil {
		log.Fatal(err, "json Unmarshal in CastNetworkObjectConfig")
	}
	return output
}

func CastNetworkObjectStatus(in interface{}) types.NetworkObjectStatus {
	b, err := json.Marshal(in)
	if err != nil {
		log.Fatal(err, "json Marshal in CastNetworkObjectStatus")
	}
	var output types.NetworkObjectStatus
	if err := json.Unmarshal(b, &output); err != nil {
		log.Fatal(err, "json Unmarshal in CastNetworkObjectStatus")
	}
	return output
}

func CastNetworkServiceConfig(in interface{}) types.NetworkServiceConfig {
	b, err := json.Marshal(in)
	if err != nil {
		log.Fatal(err, "json Marshal in CastNetworkServiceConfig")
	}
	var output types.NetworkServiceConfig
	if err := json.Unmarshal(b, &output); err != nil {
		log.Fatal(err, "json Unmarshal in CastNetworkServiceConfig")
	}
	return output
}

func CastNetworkServiceStatus(in interface{}) types.NetworkServiceStatus {
	b, err := json.Marshal(in)
	if err != nil {
		log.Fatal(err, "json Marshal in CastNetworkServiceStatus")
	}
	var output types.NetworkServiceStatus
	if err := json.Unmarshal(b, &output); err != nil {
		log.Fatal(err, "json Unmarshal in CastNetworkServiceStatus")
	}
	return output
}

func CastNetworkServiceMetrics(in interface{}) types.NetworkServiceMetrics {
	b, err := json.Marshal(in)
	if err != nil {
		log.Fatal(err, "json Marshal in CastNetworkServiceMetrics")
	}
	var output types.NetworkServiceMetrics
	if err := json.Unmarshal(b, &output); err != nil {
		log.Fatal(err, "json Unmarshal in CastNetworkServiceSMetrics")
	}
	return output
}

func CastDeviceNetworkConfig(in interface{}) types.DeviceNetworkConfig {
	b, err := json.Marshal(in)
	if err != nil {
		log.Fatal(err, "json Marshal in CastDeviceNetworkConfig")
	}
	var output types.DeviceNetworkConfig
	if err := json.Unmarshal(b, &output); err != nil {
		log.Fatal(err, "json Unmarshal in CastDeviceNetworkConfig")
	}
	return output
}

func CastDevicePortConfig(in interface{}) types.DevicePortConfig {
	b, err := json.Marshal(in)
	if err != nil {
		log.Fatal(err, "json Marshal in CastDevicePortConfig")
	}
	var output types.DevicePortConfig
	if err := json.Unmarshal(b, &output); err != nil {
		// Comes from outside sources like USB stick so don't Fatal
		log.Errorln(err, "json Unmarshal in CastDevicePortConfig")
	}
	return output
}

func CastDeviceNetworkStatus(in interface{}) types.DeviceNetworkStatus {
	b, err := json.Marshal(in)
	if err != nil {
		log.Fatal(err, "json Marshal in CastDeviceNetworkStatus")
	}
	var output types.DeviceNetworkStatus
	if err := json.Unmarshal(b, &output); err != nil {
		log.Fatal(err, "json Unmarshal in CastDeviceNetworkStatus")
	}
	return output
}

func CastAppInstanceConfig(in interface{}) types.AppInstanceConfig {
	b, err := json.Marshal(in)
	if err != nil {
		log.Fatal(err, "json Marshal in CastAppInstanceConfig")
	}
	var output types.AppInstanceConfig
	if err := json.Unmarshal(b, &output); err != nil {
		log.Fatal(err, "json Unmarshal in CastAppInstanceConfig")
	}
	return output
}

func CastAppInstanceStatus(in interface{}) types.AppInstanceStatus {
	b, err := json.Marshal(in)
	if err != nil {
		log.Fatal(err, "json Marshal in CastAppInstanceStatus")
	}
	var output types.AppInstanceStatus
	if err := json.Unmarshal(b, &output); err != nil {
		log.Fatal(err, "json Unmarshal in CastAppInstanceStatus")
	}
	return output
}

func CastAppNetworkConfig(in interface{}) types.AppNetworkConfig {
	b, err := json.Marshal(in)
	if err != nil {
		log.Fatal(err, "json Marshal in CastAppNetworkConfig")
	}
	var output types.AppNetworkConfig
	if err := json.Unmarshal(b, &output); err != nil {
		log.Fatal(err, "json Unmarshal in CastAppNetworkConfig")
	}
	return output
}

func CastAppNetworkStatus(in interface{}) types.AppNetworkStatus {
	b, err := json.Marshal(in)
	if err != nil {
		log.Fatal(err, "json Marshal in CastAppNetworkStatus")
	}
	var output types.AppNetworkStatus
	if err := json.Unmarshal(b, &output); err != nil {
		log.Fatal(err, "json Unmarshal in CastAppNetworkStatus")
	}
	return output
}

func CastDomainConfig(in interface{}) types.DomainConfig {
	b, err := json.Marshal(in)
	if err != nil {
		log.Fatal(err, "json Marshal in CastDomainConfig")
	}
	var output types.DomainConfig
	if err := json.Unmarshal(b, &output); err != nil {
		log.Fatal(err, "json Unmarshal in CastDomainConfig")
	}
	return output
}

func CastDomainStatus(in interface{}) types.DomainStatus {
	b, err := json.Marshal(in)
	if err != nil {
		log.Fatal(err, "json Marshal in CastDomainStatus")
	}
	var output types.DomainStatus
	if err := json.Unmarshal(b, &output); err != nil {
		log.Fatal(err, "json Unmarshal in CastDomainStatus")
	}
	return output
}

func CastEIDConfig(in interface{}) types.EIDConfig {
	b, err := json.Marshal(in)
	if err != nil {
		log.Fatal(err, "json Marshal in CastEIDConfig")
	}
	var output types.EIDConfig
	if err := json.Unmarshal(b, &output); err != nil {
		log.Fatal(err, "json Unmarshal in CastEIDConfig")
	}
	return output
}

func CastEIDStatus(in interface{}) types.EIDStatus {
	b, err := json.Marshal(in)
	if err != nil {
		log.Fatal(err, "json Marshal in CastEIDStatus")
	}
	var output types.EIDStatus
	if err := json.Unmarshal(b, &output); err != nil {
		log.Fatal(err, "json Unmarshal in CastEIDStatus")
	}
	return output
}

func CastCertObjConfig(in interface{}) types.CertObjConfig {
	b, err := json.Marshal(in)
	if err != nil {
		log.Fatal(err, "json Marshal in CastCertObjConfig")
	}
	var output types.CertObjConfig
	if err := json.Unmarshal(b, &output); err != nil {
		log.Fatal(err, "json Unmarshal in CastCertObjConfig")
	}
	return output
}

func CastCertObjStatus(in interface{}) types.CertObjStatus {
	b, err := json.Marshal(in)
	if err != nil {
		log.Fatal(err, "json Marshal in CastCertObjStatus")
	}
	var output types.CertObjStatus
	if err := json.Unmarshal(b, &output); err != nil {
		log.Fatal(err, "json Unmarshal in CastCertObjStatus")
	}
	return output
}

func CastBaseOsConfig(in interface{}) types.BaseOsConfig {
	b, err := json.Marshal(in)
	if err != nil {
		log.Fatal(err, "json Marshal in CastBaseOsConfig")
	}
	var output types.BaseOsConfig
	if err := json.Unmarshal(b, &output); err != nil {
		log.Fatal(err, "json Unmarshal in CastBaseOsConfig")
	}
	return output
}

func CastBaseOsStatus(in interface{}) types.BaseOsStatus {
	b, err := json.Marshal(in)
	if err != nil {
		log.Fatal(err, "json Marshal in CastBaseOsStatus")
	}
	var output types.BaseOsStatus
	if err := json.Unmarshal(b, &output); err != nil {
		log.Fatal(err, "json Unmarshal in CastBaseOsStatus")
	}
	return output
}

func CastDownloaderConfig(in interface{}) types.DownloaderConfig {
	b, err := json.Marshal(in)
	if err != nil {
		log.Fatal(err, "json Marshal in CastDownloaderConfig")
	}
	var output types.DownloaderConfig
	if err := json.Unmarshal(b, &output); err != nil {
		log.Fatal(err, "json Unmarshal in CastDownloaderConfig")
	}
	return output
}

func CastDownloaderStatus(in interface{}) types.DownloaderStatus {
	b, err := json.Marshal(in)
	if err != nil {
		log.Fatal(err, "json Marshal in CastDownloaderStatus")
	}
	var output types.DownloaderStatus
	if err := json.Unmarshal(b, &output); err != nil {
		log.Fatal(err, "json Unmarshal in CastDownloaderStatus")
	}
	return output
}

func CastVerifyImageConfig(in interface{}) types.VerifyImageConfig {
	b, err := json.Marshal(in)
	if err != nil {
		log.Fatal(err, "json Marshal in CastVerifyImageConfig")
	}
	var output types.VerifyImageConfig
	if err := json.Unmarshal(b, &output); err != nil {
		log.Fatal(err, "json Unmarshal in CastVerifyImageConfig")
	}
	return output
}

func CastVerifyImageStatus(in interface{}) types.VerifyImageStatus {
	b, err := json.Marshal(in)
	if err != nil {
		log.Fatal(err, "json Marshal in CastVerifyImageStatus")
	}
	var output types.VerifyImageStatus
	if err := json.Unmarshal(b, &output); err != nil {
		log.Fatal(err, "json Unmarshal in CastVerifyImageStatus")
	}
	return output
}

func CastAssignableAdapters(in interface{}) types.AssignableAdapters {
	b, err := json.Marshal(in)
	if err != nil {
		log.Fatal(err, "json Marshal in CastAssignableAdapters")
	}
	var output types.AssignableAdapters
	if err := json.Unmarshal(b, &output); err != nil {
		log.Fatal(err, "json Unmarshal in CastAssignableAdapters")
	}
	return output
}

func CastGlobalDownloadConfig(in interface{}) types.GlobalDownloadConfig {
	b, err := json.Marshal(in)
	if err != nil {
		log.Fatal(err, "json Marshal in CastGlobalDownloadConfig")
	}
	var output types.GlobalDownloadConfig
	if err := json.Unmarshal(b, &output); err != nil {
		log.Fatal(err, "json Unmarshal in CastGlobalDownloadConfig")
	}
	return output
}

func CastDatastoreConfig(in interface{}) types.DatastoreConfig {
	b, err := json.Marshal(in)
	if err != nil {
		log.Fatal(err, "json Marshal in CastDatastoreConfig")
	}
	var output types.DatastoreConfig
	if err := json.Unmarshal(b, &output); err != nil {
		log.Fatal(err, "json Unmarshal in CastDatastoreConfig")
	}
	return output
}

func CastLispDataplaneConfig(in interface{}) types.LispDataplaneConfig {
	b, err := json.Marshal(in)
	if err != nil {
		log.Fatal(err, "json Marshal in CastLispDataplaneConfig")
	}
	var output types.LispDataplaneConfig
	if err := json.Unmarshal(b, &output); err != nil {
		log.Fatal(err, "json Unmarshal in CastLispDataplaneConfig")
	}
	return output
}

func CastLispInfoStatus(in interface{}) types.LispInfoStatus {
	b, err := json.Marshal(in)
	if err != nil {
		log.Fatal(err, "json Marshal in CastLispInfoStatus")
	}
	var output types.LispInfoStatus
	if err := json.Unmarshal(b, &output); err != nil {
		log.Error(err, "json Unmarshal in CastLispInfoStatus")
	}
	return output
}

func CastLispMetrics(in interface{}) types.LispMetrics {
	b, err := json.Marshal(in)
	if err != nil {
		log.Fatal(err, "json Marshal in CastLispMetrics")
	}
	var output types.LispMetrics
	if err := json.Unmarshal(b, &output); err != nil {
		log.Fatal(err, "json Unmarshal in CastLispMetrics")
	}
	return output
}

func CastGlobalConfig(in interface{}) types.GlobalConfig {
	b, err := json.Marshal(in)
	if err != nil {
		log.Fatal(err, "json Marshal in CastGlobalConfig")
	}
	var output types.GlobalConfig
	if err := json.Unmarshal(b, &output); err != nil {
		// File can be edited by hand. Don't Fatal
		log.Error(err, "json Unmarshal in CastGlobalConfig")
	}
	return output
}

func CastImageStatus(in interface{}) types.ImageStatus {
	b, err := json.Marshal(in)
	if err != nil {
		log.Fatal(err, "json Marshal in CastImageStatus")
	}
	var output types.ImageStatus
	if err := json.Unmarshal(b, &output); err != nil {
		log.Fatal(err, "json Unmarshal in CastImageStatus")
	}
	return output
}

func CastUuidToNum(in interface{}) types.UuidToNum {
	b, err := json.Marshal(in)
	if err != nil {
		log.Fatal(err, "json Marshal in CastUuidToNum")
	}
	var output types.UuidToNum
	if err := json.Unmarshal(b, &output); err != nil {
		// File might be corrupted in /persist; don't fatal
		log.Error(err, "json Unmarshal in CastUuidToNum")
	}
	return output
}

<<<<<<< HEAD
func CastZbootStatus(in interface{}) types.ZbootStatus {
	b, err := json.Marshal(in)
	if err != nil {
		log.Fatal(err, "json Marshal in ZbootStatus")
	}
	var output types.ZbootStatus
	if err := json.Unmarshal(b, &output); err != nil {
		log.Fatal(err, "json Unmarshal in CastZbootStatus")
=======
func CastLedBlinkCounter(in interface{}) types.LedBlinkCounter {
	b, err := json.Marshal(in)
	if err != nil {
		log.Fatal(err, "json Marshal in CastLedBlinkCounter")
	}
	var output types.LedBlinkCounter
	if err := json.Unmarshal(b, &output); err != nil {
		// File might be corrupted in /var/tmp/zededa; don't fatal
		log.Error(err, "json Unmarshal in CastLedBlinkCounter")
>>>>>>> 590e9982
	}
	return output
}<|MERGE_RESOLUTION|>--- conflicted
+++ resolved
@@ -411,7 +411,6 @@
 	return output
 }
 
-<<<<<<< HEAD
 func CastZbootStatus(in interface{}) types.ZbootStatus {
 	b, err := json.Marshal(in)
 	if err != nil {
@@ -420,7 +419,10 @@
 	var output types.ZbootStatus
 	if err := json.Unmarshal(b, &output); err != nil {
 		log.Fatal(err, "json Unmarshal in CastZbootStatus")
-=======
+	}
+	return output
+}
+
 func CastLedBlinkCounter(in interface{}) types.LedBlinkCounter {
 	b, err := json.Marshal(in)
 	if err != nil {
@@ -430,7 +432,6 @@
 	if err := json.Unmarshal(b, &output); err != nil {
 		// File might be corrupted in /var/tmp/zededa; don't fatal
 		log.Error(err, "json Unmarshal in CastLedBlinkCounter")
->>>>>>> 590e9982
 	}
 	return output
 }