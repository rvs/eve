--- conflicted
+++ resolved
@@ -307,7 +307,6 @@
 			if change {
 				publishDeviceNetworkStatus(&nimCtx)
 			}
-<<<<<<< HEAD
 		case _, ok := <-dnc.Pending.PendTimer.C:
 			if !ok {
 				log.Infof("Device port test timer stopped?")
@@ -326,11 +325,8 @@
 					log.Infof("Device connectivity to cloud failed at %v", time.Now())
 				}
 			}
-=======
-
 		case <-stillRunning.C:
 			agentlog.StillRunning(agentName)
->>>>>>> 2c92d349
 		}
 	}
 }
