--- conflicted
+++ resolved
@@ -165,58 +165,22 @@
 	key := formLookupKey(objType, safename)
 	log.Printf("%s, verifier config delete \n", key)
 
-<<<<<<< HEAD
-	m, ok := verifierConfigMap[key]
-	if !ok {
-		log.Printf("%s, verifier config map - not found\n", key)
-		return
-	}
-
-	if m.RefCount > 1 {
-		m.RefCount -= 1
-		log.Printf("%s, verifier config map - decrement refCount\n", key)
-		return
-	}
-
-	log.Printf("%s, verifier config map delete\n", key)
-	delete(verifierConfigMap, key)
-=======
 	if ok := verifierConfigDelete(key); ok {
 		configFilename := fmt.Sprintf("%s/%s/config/%s.json",
 			verifierBaseDirname, objType, safename)
->>>>>>> 52bc7479
 
 		if err := os.Remove(configFilename); err != nil {
 			log.Println(err)
 		}
 	}
 
-<<<<<<< HEAD
-	log.Printf("%s, remove verifier config, Done \n", key)
-=======
 	log.Printf("%s, verifier config entry delete, Done \n", key)
->>>>>>> 52bc7479
 }
 
 func removeVerifierStatus(objType string, safename string) {
 
 	key := formLookupKey(objType, safename)
-<<<<<<< HEAD
-
-	log.Printf("%s, remove verifier status\n", key)
-
-	if _, ok := verifierStatusMap[key]; !ok {
-		log.Printf("%s, verifier status map is absent\n", key)
-		return
-	}
-
-	log.Printf("%s, verifier status map delete\n", key)
-	delete(verifierStatusMap, key)
-
-	log.Printf("%s, verifier status map delete, Done\n", key)
-=======
 	verifierStatusDelete(key)
->>>>>>> 52bc7479
 }
 
 func lookupVerificationStatusSha256Internal(objType string, sha256 string) (*types.VerifyImageStatus, error) {
